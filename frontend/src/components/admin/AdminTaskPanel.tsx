--- conflicted
+++ resolved
@@ -135,16 +135,8 @@
 };
 
 const AdminTaskPanel: React.FC<AdminTaskPanelProps> = ({ onLogout }) => {
-<<<<<<< HEAD
-  const [isAddModalOpen, setIsAddModalOpen] = useState(false);
-  const [selectedTask, setSelectedTask] = useState<Task | null>(null);
-  const [tasks, setTasks] = useState<Task[]>([]);
-  const [activeView, setActiveView] = useState<Day | 'priority'>('monday');
-  const [categoryFilter, setCategoryFilter] = useState<Category | 'all'>('all');
-=======
   // State management
   const [tasks, setTasks] = useState<Task[]>([]);
->>>>>>> 160fd4f6
   const [searchTerm, setSearchTerm] = useState('');
   const [activeMainFilter, setActiveMainFilter] = useState<MainFilter>('monday');
   const [selectedCategory, setSelectedCategory] = useState<Category | 'all'>('all');
@@ -156,24 +148,11 @@
   useEffect(() => {
     const dayIndex = (new Date().getDay() + 6) % 7;
     const dayMap: Day[] = ['monday', 'tuesday', 'wednesday', 'thursday', 'friday', 'saturday', 'sunday'];
-<<<<<<< HEAD
-    setActiveView(dayMap[dayIndex]);
-    
-    const fetchTasks = async () => {
-      try {
-        const tasksData = await apiService.getTasks();
-        setTasks(tasksData);
-      } catch (error) {
-        console.error('Failed to fetch tasks:', error);
-      }
-    };
-    
-=======
     setActiveMainFilter(dayMap[dayIndex]);
->>>>>>> 160fd4f6
     fetchTasks();
   }, []);
 
+  // Close dropdown when clicking outside
   useEffect(() => {
     const handleClickOutside = () => {
       setOpenDropdown(null);
@@ -187,21 +166,6 @@
     }
   }, [openDropdown]);
 
-<<<<<<< HEAD
-  const filteredTasks = useMemo(() => {
-    const filtered = tasks.filter(task => {
-      const categoryMatch = categoryFilter === 'all' || task.category === categoryFilter;
-      const searchMatch = task.task.toLowerCase().includes(searchTerm.toLowerCase());
-      
-      if (!searchMatch || !categoryMatch) return false;
-      
-      if (activeView === 'priority') return task.taskType === 'Priority';
-      return task.day === activeView;
-    });
-    
-    return filtered;
-  }, [tasks, activeView, categoryFilter, searchTerm]);
-=======
   // API Integration
   const fetchTasks = async () => {
     try {
@@ -213,7 +177,6 @@
       console.error('AdminTaskPanel: Failed to fetch tasks:', error);
     }
   };
->>>>>>> 160fd4f6
 
   const handleAddTask = async (newTasks: Omit<Task, 'id' | 'status'>[]) => {
     try {
@@ -231,15 +194,10 @@
       if (createdTasks.length > 0) {
         setTasks(prevTasks => [...prevTasks, ...createdTasks]);
       }
-<<<<<<< HEAD
-    } catch (error) {
-      console.error('Failed to add tasks:', error);
-=======
       
       setAddTaskModalOpen(false);
     } catch (error) {
       console.error('AdminTaskPanel: Error in handleAddTask:', error);
->>>>>>> 160fd4f6
     }
   };
 
@@ -253,11 +211,8 @@
       if (selectedTask && selectedTask.id === taskId) {
         setSelectedTask({ ...selectedTask, status: updatedTask.status });
       }
-<<<<<<< HEAD
-=======
       
       setOpenDropdown(null);
->>>>>>> 160fd4f6
     } catch (error) {
       console.error('Failed to update task status:', error);
     }
@@ -297,28 +252,9 @@
     }
   };
 
-<<<<<<< HEAD
-  const handleDeleteTask = async (taskId: number) => {
-    if (!confirm('Are you sure you want to delete this task? This action cannot be undone.')) {
-      return;
-    }
-    
-    try {
-      await apiService.deleteTask(taskId);
-      setTasks(prevTasks => prevTasks.filter(t => t.id !== taskId));
-      
-      if (selectedTask && selectedTask.id === taskId) {
-        setSelectedTask(null);
-      }
-    } catch (error) {
-      console.error('Failed to delete task:', error);
-      alert('Failed to delete task. Please try again.');
-    }
-=======
   const toggleDropdown = (taskId: number, event: React.MouseEvent) => {
     event.stopPropagation();
     setOpenDropdown(openDropdown === taskId ? null : taskId);
->>>>>>> 160fd4f6
   };
 
   // Filter logic
@@ -342,40 +278,8 @@
   }, [tasks, activeMainFilter, selectedCategory, searchTerm]);
 
   return (
-<<<<<<< HEAD
-    <>
-      {/* Mobile-responsive styles */}
-      <style>{`
-        @media (max-width: 768px) {
-          .mobile-table-card {
-            display: block !important;
-          }
-          .mobile-scroll-tabs {
-            scrollbar-width: none;
-            -ms-overflow-style: none;
-          }
-          .mobile-scroll-tabs::-webkit-scrollbar {
-            display: none;
-          }
-        }
-        
-        .touch-target {
-          min-height: 44px;
-          min-width: 44px;
-        }
-        
-        .card-shadow {
-          box-shadow: 0 1px 3px 0 rgba(0, 0, 0, 0.1), 0 1px 2px 0 rgba(0, 0, 0, 0.06);
-        }
-        
-        .card-shadow:hover {
-          box-shadow: 0 4px 6px -1px rgba(0, 0, 0, 0.1), 0 2px 4px -1px rgba(0, 0, 0, 0.06);
-        }
-      `}</style>
-=======
     <div className="bg-gray-50 min-h-screen font-sans">
       <style>{`.sleek-scrollbar::-webkit-scrollbar { height: 4px; width: 4px; } .sleek-scrollbar::-webkit-scrollbar-track { background: transparent; } .sleek-scrollbar::-webkit-scrollbar-thumb { background-color: #e2e8f0; border-radius: 10px; }`}</style>
->>>>>>> 160fd4f6
       
       {/* Debug Info (remove in production) */}
       {process.env.NODE_ENV === 'development' && (
@@ -384,46 +288,6 @@
         </div>
       )}
       
-<<<<<<< HEAD
-      {/* Mobile-first responsive layout */}
-      <div className="min-h-screen bg-gradient-to-br from-slate-50 to-blue-50">
-        <div className="px-3 xs:px-4 sm:px-6 lg:px-8 py-4 xs:py-5 sm:py-6 max-w-7xl mx-auto">
-          
-          {/* 1. Header Section (Mobile) - Stacked layout */}
-          <div className="mb-6 xs:mb-7 sm:mb-8">
-            {/* Title Section */}
-            <div className="text-center sm:text-left mb-4 xs:mb-5 sm:mb-6">
-              <h1 className="text-2xl xs:text-3xl sm:text-4xl lg:text-5xl font-bold text-gray-900 mb-2 xs:mb-3">
-                Admin Dashboard
-              </h1>
-              <p className="text-sm xs:text-base sm:text-lg text-gray-600 font-medium">
-                Manage and oversee all restaurant tasks
-              </p>
-            </div>
-            
-            {/* Full-width buttons: Actions take full width on mobile */}
-            <div className="space-y-3 xs:space-y-4 sm:space-y-0 sm:flex sm:gap-3 lg:gap-4">
-              <div className="w-full sm:w-auto">
-                <PWAInstallButton />
-              </div>
-              <button 
-                onClick={() => setIsAddModalOpen(true)} 
-                className="w-full sm:w-auto bg-indigo-600 hover:bg-indigo-700 text-white px-6 xs:px-8 py-4 xs:py-5 sm:py-3 rounded-xl font-bold text-base xs:text-lg sm:text-base focus:outline-none focus:ring-4 focus:ring-indigo-300 transition-all shadow-lg hover:shadow-xl flex items-center justify-center gap-3 touch-target"
-              >
-                <svg className="w-6 h-6" fill="none" stroke="currentColor" viewBox="0 0 24 24">
-                  <path strokeLinecap="round" strokeLinejoin="round" strokeWidth={2} d="M12 6v6m0 0v6m0-6h6m-6 0H6" />
-                </svg>
-                Add New Task
-              </button>
-              <button 
-                onClick={onLogout} 
-                className="w-full sm:w-auto bg-red-500 hover:bg-red-600 text-white px-6 xs:px-8 py-4 xs:py-5 sm:py-3 rounded-xl font-bold text-base xs:text-lg sm:text-base focus:outline-none focus:ring-4 focus:ring-red-300 transition-all shadow-lg hover:shadow-xl flex items-center justify-center gap-3 touch-target"
-              >
-                <svg className="w-6 h-6" fill="none" stroke="currentColor" viewBox="0 0 24 24">
-                  <path strokeLinecap="round" strokeLinejoin="round" strokeWidth={2} d="M17 16l4-4m0 0l-4-4m4 4H7m6 4v1a3 3 0 01-3 3H6a3 3 0 01-3-3V7a3 3 0 013-3h4a3 3 0 013 3v1" />
-                </svg>
-                Logout
-=======
       {/* Mobile Header */}
       <header className="lg:hidden bg-white p-4 shadow-sm flex justify-between items-center sticky top-0 z-20">
         <button 
@@ -463,210 +327,10 @@
               >
                 <PlusIcon className="h-5 w-5"/>
                 Add Task
->>>>>>> 160fd4f6
               </button>
             </div>
           </div>
 
-<<<<<<< HEAD
-          {/* Main Panel */}
-          <div className="bg-white rounded-xl xs:rounded-2xl shadow-xl border border-gray-100 overflow-hidden">
-            
-            {/* 2. Filters Section (Mobile) - Column layout */}
-            <div className="p-4 xs:p-5 sm:p-6 bg-gray-50/70 border-b border-gray-200">
-              <div className="space-y-4 xs:space-y-5">
-                
-                {/* Full-width inputs: Search input spans full width */}
-                <div className="relative">
-                  <svg className="absolute left-4 xs:left-5 top-1/2 transform -translate-y-1/2 w-5 h-5 xs:w-6 xs:h-6 text-gray-400" fill="none" stroke="currentColor" viewBox="0 0 24 24">
-                    <path strokeLinecap="round" strokeLinejoin="round" strokeWidth={2} d="M21 21l-6-6m2-5a7 7 0 11-14 0 7 7 0 0114 0z" />
-                  </svg>
-                  <input 
-                    type="text" 
-                    placeholder="Search tasks..." 
-                    value={searchTerm} 
-                    onChange={(e) => setSearchTerm(e.target.value)} 
-                    className="w-full pl-12 xs:pl-14 pr-4 xs:pr-5 py-4 xs:py-5 sm:py-4 border-2 border-gray-200 rounded-xl xs:rounded-2xl focus:outline-none focus:ring-4 focus:ring-indigo-300 focus:border-indigo-500 transition-all bg-white shadow-sm text-base xs:text-lg font-medium touch-target" 
-                  />
-                </div>
-
-                {/* 3. Navigation Tabs (Mobile) - Horizontal scroll */}
-                <div>
-                  <h3 className="text-sm xs:text-base font-bold text-gray-700 mb-3 xs:mb-4">Filter by Day</h3>
-                  <div className="flex gap-2 xs:gap-3 overflow-x-auto pb-2 mobile-scroll-tabs">
-                    <button 
-                      onClick={() => setActiveView('priority')} 
-                      className={`flex-shrink-0 px-4 xs:px-5 py-3 xs:py-4 text-sm xs:text-base font-bold rounded-xl transition-all duration-200 flex items-center gap-2 xs:gap-3 touch-target ${
-                        activeView === 'priority' 
-                          ? 'bg-red-500 text-white shadow-lg' 
-                          : 'bg-white text-gray-600 hover:bg-gray-100 border-2 border-gray-200'
-                      }`}
-                    >
-                      <span className="text-lg xs:text-xl">🔥</span>
-                      <span>Priority</span>
-                    </button>
-                    {DAYS.map(day => (
-                      <button 
-                        key={day} 
-                        onClick={() => setActiveView(day)} 
-                        className={`flex-shrink-0 px-4 xs:px-5 py-3 xs:py-4 text-sm xs:text-base font-bold rounded-xl capitalize transition-all duration-200 touch-target ${
-                          activeView === day 
-                            ? 'bg-indigo-500 text-white shadow-lg' 
-                            : 'bg-white text-gray-600 hover:bg-gray-100 border-2 border-gray-200'
-                        }`}
-                      >
-                        {day}
-                      </button>
-                    ))}
-                  </div>
-                </div>
-
-                {/* Touch-friendly selects: Category filters */}
-                <div>
-                  <h3 className="text-sm xs:text-base font-bold text-gray-700 mb-3 xs:mb-4">Filter by Category</h3>
-                  <div className="flex flex-wrap gap-2 xs:gap-3">
-                    <button 
-                      onClick={() => setCategoryFilter('all')} 
-                      className={`px-4 xs:px-5 py-3 xs:py-4 text-sm xs:text-base font-bold rounded-xl transition-all duration-200 touch-target ${
-                        categoryFilter === 'all' 
-                          ? 'bg-gray-800 text-white shadow-lg' 
-                          : 'bg-white text-gray-600 hover:bg-gray-100 border-2 border-gray-200'
-                      }`}
-                    >
-                      All Categories
-                    </button>
-                    {CATEGORIES.map(cat => (
-                      <button 
-                        key={cat} 
-                        onClick={() => setCategoryFilter(cat)} 
-                        className={`px-4 xs:px-5 py-3 xs:py-4 text-sm xs:text-base font-bold rounded-xl transition-all duration-200 touch-target ${
-                          categoryFilter === cat 
-                            ? 'bg-green-500 text-white shadow-lg' 
-                            : 'bg-white text-gray-600 hover:bg-gray-100 border-2 border-gray-200'
-                        }`}
-                      >
-                        {cat}
-                      </button>
-                    ))}
-                  </div>
-                </div>
-              </div>
-            </div>
-
-            {/* 4. Task Display - Mobile cards / Desktop table */}
-            <div className="p-4 xs:p-5 sm:p-6">
-              
-              {/* Mobile Card Layout */}
-              <div className="block lg:hidden">
-                {filteredTasks.length === 0 ? (
-                  <div className="text-center py-12 xs:py-16">
-                    <div className="text-6xl xs:text-7xl mb-4 xs:mb-6">📋</div>
-                    <p className="text-gray-500 text-lg xs:text-xl font-bold mb-2">No tasks found</p>
-                    <p className="text-gray-400 text-base xs:text-lg">Try adjusting your filters</p>
-                  </div>
-                ) : (
-                  <div className="space-y-4 xs:space-y-5">
-                    {filteredTasks.map(task => (
-                      <div 
-                        key={task.id}
-                        onClick={() => setSelectedTask(task)}
-                        className={`bg-white border-2 border-gray-200 rounded-xl xs:rounded-2xl p-4 xs:p-5 card-shadow transition-all duration-200 cursor-pointer ${
-                          task.status === 'Done' ? 'opacity-60 bg-gray-50' : 'hover:border-indigo-300'
-                        }`}
-                      >
-                        {/* Task Header */}
-                        <div className="flex items-start justify-between mb-3 xs:mb-4">
-                          <div className="flex-1 min-w-0 pr-3">
-                            <div className="flex items-center gap-2 xs:gap-3 mb-2">
-                              <div className={`w-3 h-3 xs:w-4 xs:h-4 rounded-full ${
-                                task.taskType === 'Priority' ? 'bg-red-400' : 'bg-blue-400'
-                              }`}></div>
-                              <span className="text-xs xs:text-sm font-bold text-gray-500 uppercase tracking-wider">
-                                {task.category}
-                              </span>
-                            </div>
-                            <h3 className={`text-base xs:text-lg font-bold leading-tight ${
-                              task.status === 'Done' 
-                                ? 'text-gray-500 line-through' 
-                                : 'text-gray-900'
-                            }`}>
-                              {task.task}
-                            </h3>
-                          </div>
-                          <StatusBadge status={task.status} />
-                        </div>
-
-                        {/* Task Info */}
-                        <div className="flex items-center justify-between pt-3 xs:pt-4 border-t-2 border-gray-100">
-                          <div className="flex items-center gap-3 xs:gap-4">
-                            {task.initials ? (
-                              <div className="w-8 h-8 xs:w-10 xs:h-10 bg-indigo-100 text-indigo-600 rounded-full flex items-center justify-center text-sm xs:text-base font-bold">
-                                {task.initials}
-                              </div>
-                            ) : (
-                              <div className="w-8 h-8 xs:w-10 xs:h-10 bg-gray-100 text-gray-400 rounded-full flex items-center justify-center text-sm xs:text-base font-bold">
-                                ?
-                              </div>
-                            )}
-                            <div>
-                              <p className="text-sm xs:text-base font-bold text-gray-700">
-                                {task.initials || 'Unassigned'}
-                              </p>
-                              <p className="text-xs xs:text-sm text-gray-500 font-medium capitalize">
-                                {task.day}
-                              </p>
-                            </div>
-                          </div>
-                          
-                          {task.status !== 'Done' && (
-                            <div className="relative">
-                              <button 
-                                className="p-3 xs:p-4 rounded-full hover:bg-gray-100 text-gray-500 hover:text-gray-800 transition-all touch-target"
-                                onClick={(e) => {
-                                  e.stopPropagation();
-                                  toggleDropdown(task.id, e);
-                                }}
-                              >
-                                <ActionsIcon className="w-5 h-5 xs:w-6 xs:h-6" />
-                              </button>
-                              
-                              {openDropdown === task.id && (
-                                <div className="absolute right-0 top-full mt-2 bg-white border-2 border-gray-200 rounded-2xl shadow-2xl z-20 min-w-[180px] overflow-hidden">
-                                  <button
-                                    onClick={(e) => {
-                                      e.stopPropagation();
-                                      handleEditTask(task);
-                                    }}
-                                    className="w-full px-5 py-4 text-left text-base font-bold text-gray-700 hover:bg-gray-50 flex items-center gap-4 transition-colors touch-target"
-                                  >
-                                    <svg className="w-5 h-5" fill="none" stroke="currentColor" viewBox="0 0 24 24">
-                                      <path strokeLinecap="round" strokeLinejoin="round" strokeWidth={2} d="M11 5H6a2 2 0 00-2 2v11a2 2 0 002 2h11a2 2 0 002-2v-5m-1.414-9.414a2 2 0 112.828 2.828L11.828 15H9v-2.828l8.586-8.586z" />
-                                    </svg>
-                                    Edit Task
-                                  </button>
-                                  <button
-                                    onClick={(e) => {
-                                      e.stopPropagation();
-                                      setOpenDropdown(null);
-                                      handleDeleteTask(task.id);
-                                    }}
-                                    className="w-full px-5 py-4 text-left text-base font-bold text-red-600 hover:bg-red-50 flex items-center gap-4 transition-colors touch-target"
-                                  >
-                                    <svg className="w-5 h-5" fill="none" stroke="currentColor" viewBox="0 0 24 24">
-                                      <path strokeLinecap="round" strokeLinejoin="round" strokeWidth={2} d="M19 7l-.867 12.142A2 2 0 0116.138 21H7.862a2 2 0 01-1.995-1.858L5 7m5 4v6m4-6v6m1-10V4a1 1 0 00-1-1h-4a1 1 0 00-1 1v3M4 7h16" />
-                                    </svg>
-                                    Delete
-                                  </button>
-                                </div>
-                              )}
-                            </div>
-                          )}
-                        </div>
-                      </div>
-                    ))}
-                  </div>
-                )}
-=======
           {/* Filters Panel */}
           <div className="bg-white p-4 rounded-lg shadow-sm border border-gray-100">
             <div className="relative">
@@ -707,7 +371,6 @@
                     {cat}
                   </button>
                 ))}
->>>>>>> 160fd4f6
               </div>
             </div>
           </div>
@@ -723,122 +386,6 @@
               <div className="col-span-1 text-right">Actions</div>
             </div>
 
-<<<<<<< HEAD
-              {/* Desktop Table - Horizontal scroll */}
-              <div className="hidden lg:block">
-                <div className="overflow-x-auto bg-white rounded-xl shadow-sm border-2 border-gray-200">
-                  <table className="w-full text-sm text-left text-gray-700">
-                    <thead className="bg-gray-50 text-xs text-gray-500 uppercase tracking-wider">
-                      <tr>
-                        <th scope="col" className="px-6 py-4 font-semibold">Task</th>
-                        <th scope="col" className="px-6 py-4 font-semibold">Assigned To</th>
-                        <th scope="col" className="px-6 py-4 font-semibold">Status</th>
-                        <th scope="col" className="px-6 py-4 font-semibold text-center">Actions</th>
-                      </tr>
-                    </thead>
-                    <tbody className="divide-y divide-gray-100">
-                      {filteredTasks.map(task => (
-                        <tr 
-                          key={task.id} 
-                          onClick={() => setSelectedTask(task)} 
-                          className={`cursor-pointer transition-all duration-200 hover:bg-gray-50 ${
-                            task.status === 'Done' ? 'opacity-60' : ''
-                          }`}
-                        >
-                          <td className={`px-6 py-4 font-medium ${
-                            task.status === 'Done' 
-                              ? 'text-gray-500 line-through' 
-                              : 'text-gray-900'
-                          }`}>
-                            <div className="flex items-center gap-3">
-                              <div className={`w-2 h-2 rounded-full ${
-                                task.taskType === 'Priority' ? 'bg-red-400' : 'bg-blue-400'
-                              }`}></div>
-                              {task.task}
-                            </div>
-                          </td>
-                          <td className={`px-6 py-4 ${
-                            task.status === 'Done' ? 'text-gray-400' : 'text-gray-600'
-                          }`}>
-                            <div className="flex items-center gap-2">
-                              {task.initials ? (
-                                <div className="w-8 h-8 bg-indigo-100 text-indigo-600 rounded-full flex items-center justify-center text-sm font-semibold">
-                                  {task.initials}
-                                </div>
-                              ) : (
-                                <div className="w-8 h-8 bg-gray-100 text-gray-400 rounded-full flex items-center justify-center text-sm">
-                                  ?
-                                </div>
-                              )}
-                              <span>{task.initials || 'Unassigned'}</span>
-                            </div>
-                          </td>
-                          <td className="px-6 py-4">
-                            <StatusBadge status={task.status} />
-                          </td>
-                          <td className="px-6 py-4 text-center">
-                            <div className="relative">
-                              <button 
-                                className={`p-2 rounded-full transition-all ${
-                                  task.status === 'Done'
-                                    ? 'text-gray-300 cursor-not-allowed'
-                                    : 'hover:bg-gray-100 text-gray-500 hover:text-gray-800'
-                                }`}
-                                onClick={(e) => {
-                                  e.stopPropagation();
-                                  if (task.status !== 'Done') {
-                                    toggleDropdown(task.id, e);
-                                  }
-                                }}
-                                disabled={task.status === 'Done'}
-                              >
-                                <ActionsIcon className="w-5 h-5" />
-                              </button>
-                              
-                              {openDropdown === task.id && task.status !== 'Done' && (
-                                <div className="absolute right-0 top-full mt-1 bg-white border border-gray-200 rounded-xl shadow-xl z-10 min-w-[140px] overflow-hidden">
-                                  <button
-                                    onClick={(e) => {
-                                      e.stopPropagation();
-                                      handleEditTask(task);
-                                    }}
-                                    className="w-full px-4 py-3 text-left text-sm text-gray-700 hover:bg-gray-50 flex items-center gap-3 transition-colors"
-                                  >
-                                    <svg className="w-4 h-4" fill="none" stroke="currentColor" viewBox="0 0 24 24">
-                                      <path strokeLinecap="round" strokeLinejoin="round" strokeWidth={2} d="M11 5H6a2 2 0 00-2 2v11a2 2 0 002 2h11a2 2 0 002-2v-5m-1.414-9.414a2 2 0 112.828 2.828L11.828 15H9v-2.828l8.586-8.586z" />
-                                    </svg>
-                                    Edit Task
-                                  </button>
-                                  <button
-                                    onClick={(e) => {
-                                      e.stopPropagation();
-                                      setOpenDropdown(null);
-                                      handleDeleteTask(task.id);
-                                    }}
-                                    className="w-full px-4 py-3 text-left text-sm text-red-600 hover:bg-red-50 flex items-center gap-3 transition-colors"
-                                  >
-                                    <svg className="w-4 h-4" fill="none" stroke="currentColor" viewBox="0 0 24 24">
-                                      <path strokeLinecap="round" strokeLinejoin="round" strokeWidth={2} d="M19 7l-.867 12.142A2 2 0 0116.138 21H7.862a2 2 0 01-1.995-1.858L5 7m5 4v6m4-6v6m1-10V4a1 1 0 00-1-1h-4a1 1 0 00-1 1v3M4 7h16" />
-                                    </svg>
-                                    Delete
-                                  </button>
-                                </div>
-                              )}
-                            </div>
-                          </td>
-                        </tr>
-                      ))}
-                    </tbody>
-                  </table>
-
-                  {filteredTasks.length === 0 && (
-                    <div className="text-center py-12">
-                      <div className="text-gray-400 text-6xl mb-4">📋</div>
-                      <p className="text-gray-500 text-xl font-medium">No tasks found</p>
-                      <p className="text-gray-400 text-base mt-2">Try adjusting your filters or add a new task</p>
-                    </div>
-                  )}
-=======
             {/* Task Items */}
             <div className="space-y-4 lg:space-y-0 mt-4 lg:mt-0 pb-20 lg:pb-0">
               {filteredTasks.length > 0 ? (
@@ -857,9 +404,8 @@
               ) : (
                 <div className="text-center py-10 px-4 bg-white rounded-lg shadow-sm mt-4">
                   <p className="text-gray-500">No tasks found.</p>
->>>>>>> 160fd4f6
                 </div>
-              </div>
+              )}
             </div>
           </div>
         </div>
